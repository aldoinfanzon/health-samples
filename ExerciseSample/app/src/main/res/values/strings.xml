--- conflicted
+++ resolved
@@ -30,11 +30,7 @@
     <string name="empty_metric">—</string>
     <string name="preparing">Preparing exercise</string>
     <string name="gps_acquiring">GPS Acquiring</string>
-<<<<<<< HEAD
-    <string name="gps_acquired">GPS Acquired</string>
-=======
     <string name="gps_acquired">GPS Acquired!</string>
->>>>>>> 062e95e5
     <string name="gps_disabled">GPS Disabled on Device</string>
     <string name="gps_unavailable">GPS Unavailable</string>
 </resources>