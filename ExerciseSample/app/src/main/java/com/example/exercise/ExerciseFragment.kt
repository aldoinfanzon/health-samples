/*
 * Copyright 2021 The Android Open Source Project
 *
 * Licensed under the Apache License, Version 2.0 (the "License");
 * you may not use this file except in compliance with the License.
 * You may obtain a copy of the License at
 *
 *     https://www.apache.org/licenses/LICENSE-2.0
 *
 * Unless required by applicable law or agreed to in writing, software
 * distributed under the License is distributed on an "AS IS" BASIS,
 * WITHOUT WARRANTIES OR CONDITIONS OF ANY KIND, either express or implied.
 * See the License for the specific language governing permissions and
 * limitations under the License.
 */

package com.example.exercise

import android.content.Context
import android.content.Intent
import android.content.res.ColorStateList
import android.graphics.Color
import android.os.Bundle
import android.view.LayoutInflater
import android.view.View
import android.view.ViewGroup
import androidx.fragment.app.Fragment
import androidx.fragment.app.activityViewModels
import androidx.health.services.client.data.AggregateDataPoint
import androidx.health.services.client.data.CumulativeDataPoint
import androidx.health.services.client.data.DataPoint
import androidx.health.services.client.data.DataType
import androidx.health.services.client.data.ExerciseState
import androidx.lifecycle.Lifecycle
import androidx.lifecycle.lifecycleScope
import androidx.lifecycle.repeatOnLifecycle
import androidx.navigation.fragment.findNavController
import androidx.wear.ambient.AmbientModeSupport
import com.example.exercise.databinding.FragmentExerciseBinding
import dagger.hilt.android.AndroidEntryPoint
import kotlinx.coroutines.Job
import kotlinx.coroutines.delay
import kotlinx.coroutines.flow.collect
import kotlinx.coroutines.launch
import java.time.Duration
import java.time.Instant
import javax.inject.Inject
import kotlin.math.roundToInt

/**
 * Fragment showing the exercise controls and current exercise metrics.
 */
@AndroidEntryPoint
class ExerciseFragment : Fragment() {

    @Inject
    lateinit var healthServicesManager: HealthServicesManager

    private val viewModel: MainViewModel by activityViewModels()

    private var _binding: FragmentExerciseBinding? = null
    private val binding get() = _binding!!

    private var serviceConnection = ExerciseServiceConnection()

    private var cachedExerciseState = ExerciseState.USER_ENDED
    private var activeDurationUpdate = ActiveDurationUpdate()
    private var chronoTickJob: Job? = null
    private var uiBindingJob: Job? = null

    private lateinit var ambientController: AmbientModeSupport.AmbientController
    private lateinit var ambientModeHandler: AmbientModeHandler

    override fun onCreateView(
        inflater: LayoutInflater,
        container: ViewGroup?,
        savedInstanceState: Bundle?
    ): View {
        _binding = FragmentExerciseBinding.inflate(inflater, container, false)
        return binding.root
    }

    override fun onViewCreated(view: View, savedInstanceState: Bundle?) {
        super.onViewCreated(view, savedInstanceState)

        binding.startEndButton.setOnClickListener {
            startEndExercise()
        }
        binding.pauseResumeButton.setOnClickListener {
            pauseResumeExercise()
        }

<<<<<<< HEAD
        lifecycleScope.launchWhenCreated {
            val capabilities =
                healthServicesManager.getExerciseCapabilities() ?: return@launchWhenCreated
            val supportedTypes = capabilities.supportedDataTypes

            // Set enabled state for relevant text elements.
            binding.heartRateText.isEnabled = DataType.HEART_RATE_BPM in supportedTypes
            binding.caloriesText.isEnabled = DataType.TOTAL_CALORIES in supportedTypes
            binding.distanceText.isEnabled = DataType.DISTANCE in supportedTypes
            binding.lapsText.isEnabled = true
        }

        lifecycleScope.launchWhenStarted {
            viewModel.keyPressFlow.collect {
                healthServicesManager.markLap()
=======
        viewLifecycleOwner.lifecycleScope.launch {
            viewLifecycleOwner.repeatOnLifecycle(Lifecycle.State.CREATED) {
                val capabilities =
                    healthServicesManager.getExerciseCapabilities() ?: return@repeatOnLifecycle
                val supportedTypes = capabilities.supportedDataTypes

                // Set enabled state for relevant text elements.
                binding.heartRateText.isEnabled = DataType.HEART_RATE_BPM in supportedTypes
                binding.caloriesText.isEnabled = DataType.TOTAL_CALORIES in supportedTypes
                binding.distanceText.isEnabled = DataType.DISTANCE in supportedTypes
                binding.lapsText.isEnabled = true
            }
            viewLifecycleOwner.repeatOnLifecycle(Lifecycle.State.STARTED) {
                viewModel.keyPressFlow.collect {
                    healthServicesManager.markLap()
                }
>>>>>>> 062e95e5
            }
        }

        // Ambient Mode
        ambientModeHandler = AmbientModeHandler()
        ambientController = AmbientModeSupport.attach(requireActivity())
        viewLifecycleOwner.lifecycleScope.launch {
            viewLifecycleOwner.repeatOnLifecycle(Lifecycle.State.STARTED) {
                viewModel.ambientEventFlow.collect {
                    ambientModeHandler.onAmbientEvent(it)
                }
            }
        }

        // Bind to our service. Views will only update once we are connected to it.
        val serviceIntent = Intent(requireContext(), ExerciseService::class.java)
        requireContext().bindService(serviceIntent, serviceConnection, Context.BIND_AUTO_CREATE)

        bindViewsToService()
    }

    override fun onDestroyView() {
        super.onDestroyView()
        // Unbind from the service.
        requireActivity().unbindService(serviceConnection)
        _binding = null
    }

    private fun startEndExercise() {
        if (cachedExerciseState.isEnded) {
            tryStartExercise()
        } else {
            checkNotNull(serviceConnection.exerciseService) {
                "Failed to achieve ExerciseService instance"
            }.endExercise()
        }
    }

    private fun tryStartExercise() {
        viewLifecycleOwner.lifecycleScope.launch {
            viewLifecycleOwner.repeatOnLifecycle(Lifecycle.State.STARTED) {
                if (healthServicesManager.isTrackingExerciseInAnotherApp()) {
                    // Show the user a confirmation screen.
                    findNavController().navigate(R.id.to_newExerciseConfirmation)
                } else if (!healthServicesManager.isExerciseInProgress()) {
                    checkNotNull(serviceConnection.exerciseService) {
                        "Failed to achieve ExerciseService instance"
                    }.startExercise()
                }
            }
        }
    }

    private fun pauseResumeExercise() {
        val service = checkNotNull(serviceConnection.exerciseService) {
            "Failed to achieve ExerciseService instance"
        }
        if (cachedExerciseState.isPaused) {
            service.resumeExercise()
        } else {
            service.pauseExercise()
        }
    }

    private fun bindViewsToService() {
        if (uiBindingJob != null) return

        uiBindingJob = viewLifecycleOwner.lifecycleScope.launch {
            serviceConnection.repeatWhenConnected { service ->
                // Use separate launch blocks because each .collect executes indefinitely.
                launch {
                    service.exerciseState.collect {
                        updateExerciseStatus(it)
                    }
                }
                launch {
                    service.exerciseMetrics.collect {
                        updateMetrics(it)
                    }
                }
                launch {
                    service.aggregateMetrics.collect {
                        updateAggregateMetrics(it)
                    }
                }
                launch {
                    service.exerciseLaps.collect {
                        updateLaps(it)
                    }
                }
                launch {
                    service.exerciseDurationUpdate.collect {
                        // We don't update the chronometer here since these updates come at irregular
                        // intervals. Instead we store the duration and update the chronometer with
                        // our own regularly-timed intervals.
                        activeDurationUpdate = it
                    }
                }
            }
        }
    }

    private fun unbindViewsFromService() {
        uiBindingJob?.cancel()
        uiBindingJob = null
    }

    private fun updateExerciseStatus(state: ExerciseState) {
        val previousStatus = cachedExerciseState
        if (previousStatus.isEnded && !state.isEnded) {
            // We're starting a new exercise. Clear metrics from any prior exercise.
            resetDisplayedFields()
        }

        if (state == ExerciseState.ACTIVE && !ambientController.isAmbient) {
            startChronometer()
        } else {
            stopChronometer()
        }

        updateButtons(state)
        cachedExerciseState = state
    }

    private fun updateButtons(state: ExerciseState) {
        binding.startEndButton.setText(if (state.isEnded) R.string.start else R.string.end)
        binding.pauseResumeButton.setText(if (state.isPaused) R.string.resume else R.string.pause)
        binding.pauseResumeButton.isEnabled = !state.isEnded
    }

    private fun updateMetrics(data: Map<DataType, List<DataPoint>>) {
        data[DataType.HEART_RATE_BPM]?.let {
            binding.heartRateText.text = it.last().value.asDouble().roundToInt().toString()
        }
<<<<<<< HEAD
        data[DataType.TOTAL_CALORIES]?.let {
            binding.caloriesText.text = formatCalories(it.last().value.asDouble())
        }
        data[DataType.DISTANCE]?.let {
            binding.distanceText.text = formatDistanceKm(it.last().value.asDouble())
=======
    }

    private fun updateAggregateMetrics(data: Map<DataType, AggregateDataPoint>) {
        (data[DataType.DISTANCE] as? CumulativeDataPoint)?.let {
            binding.distanceText.text = formatDistanceKm(it.total.asDouble())
        }
        (data[DataType.TOTAL_CALORIES] as? CumulativeDataPoint)?.let {
            binding.caloriesText.text = formatCalories(it.total.asDouble())
>>>>>>> 062e95e5
        }
    }

    private fun updateLaps(laps: Int) {
        binding.lapsText.text = laps.toString()
    }

    private fun startChronometer() {
        if (chronoTickJob == null) {
            chronoTickJob = viewLifecycleOwner.lifecycleScope.launch {
                viewLifecycleOwner.repeatOnLifecycle(Lifecycle.State.STARTED) {
                    while (true) {
                        delay(CHRONO_TICK_MS)
                        updateChronometer()
                    }
                }
            }
        }
    }

    private fun stopChronometer() {
        chronoTickJob?.cancel()
        chronoTickJob = null
    }

    private fun updateChronometer() {
        // We update the chronometer on our own regular intervals independent of the exercise
        // duration value received. If the exercise is still active, add the difference between
        // the last duration update and now.
        val difference = if (cachedExerciseState == ExerciseState.ACTIVE) {
            Duration.between(activeDurationUpdate.timestamp, Instant.now())
        } else {
            Duration.ZERO
        }
        val duration = activeDurationUpdate.duration + difference
        binding.elapsedTime.text = formatElapsedTime(duration, !ambientController.isAmbient)
    }

    private fun resetDisplayedFields() {
        getString(R.string.empty_metric).let {
            binding.heartRateText.text = it
            binding.caloriesText.text = it
            binding.distanceText.text = it
            binding.lapsText.text = it
        }
        binding.elapsedTime.text = formatElapsedTime(Duration.ZERO, true)
    }

    // -- Ambient Mode support

    private fun setAmbientUiState(isAmbient: Boolean) {
        // Change icons to white while in ambient mode.
        val iconTint = if (isAmbient) {
            Color.WHITE
        } else {
            resources.getColor(R.color.primary_orange, null)
        }
        ColorStateList.valueOf(iconTint).let {
            binding.clockIcon.imageTintList = it
            binding.heartRateIcon.imageTintList = it
            binding.caloriesIcon.imageTintList = it
            binding.distanceIcon.imageTintList = it
            binding.lapsIcon.imageTintList = it
        }

        // Hide the buttons in ambient mode.
        val buttonVisibility = if (isAmbient) View.INVISIBLE else View.VISIBLE
        buttonVisibility.let {
            binding.startEndButton.visibility = it
            binding.pauseResumeButton.visibility = it
        }
    }

    private fun performOneTimeUiUpdate() {
        val service = checkNotNull(serviceConnection.exerciseService) {
            "Failed to achieve ExerciseService instance"
        }
        updateExerciseStatus(service.exerciseState.value)
        updateMetrics(service.exerciseMetrics.value)
        updateLaps(service.exerciseLaps.value)

        activeDurationUpdate = service.exerciseDurationUpdate.value
        updateChronometer()
    }

    inner class AmbientModeHandler {
        internal fun onAmbientEvent(event: AmbientEvent) {
            when (event) {
                is AmbientEvent.Enter -> onEnterAmbient()
                is AmbientEvent.Exit -> onExitAmbient()
                is AmbientEvent.Update -> onUpdateAmbient()
            }
        }

        private fun onEnterAmbient() {
            // Note: Apps should also handle low-bit ambient and burn-in protection.
            unbindViewsFromService()
            setAmbientUiState(true)
            performOneTimeUiUpdate()
        }

        private fun onExitAmbient() {
            performOneTimeUiUpdate()
            setAmbientUiState(false)
            bindViewsToService()
        }

        private fun onUpdateAmbient() {
            performOneTimeUiUpdate()
        }
    }

    private companion object {
        const val CHRONO_TICK_MS = 200L
    }
}<|MERGE_RESOLUTION|>--- conflicted
+++ resolved
@@ -90,23 +90,6 @@
             pauseResumeExercise()
         }
 
-<<<<<<< HEAD
-        lifecycleScope.launchWhenCreated {
-            val capabilities =
-                healthServicesManager.getExerciseCapabilities() ?: return@launchWhenCreated
-            val supportedTypes = capabilities.supportedDataTypes
-
-            // Set enabled state for relevant text elements.
-            binding.heartRateText.isEnabled = DataType.HEART_RATE_BPM in supportedTypes
-            binding.caloriesText.isEnabled = DataType.TOTAL_CALORIES in supportedTypes
-            binding.distanceText.isEnabled = DataType.DISTANCE in supportedTypes
-            binding.lapsText.isEnabled = true
-        }
-
-        lifecycleScope.launchWhenStarted {
-            viewModel.keyPressFlow.collect {
-                healthServicesManager.markLap()
-=======
         viewLifecycleOwner.lifecycleScope.launch {
             viewLifecycleOwner.repeatOnLifecycle(Lifecycle.State.CREATED) {
                 val capabilities =
@@ -123,7 +106,6 @@
                 viewModel.keyPressFlow.collect {
                     healthServicesManager.markLap()
                 }
->>>>>>> 062e95e5
             }
         }
 
@@ -258,13 +240,6 @@
         data[DataType.HEART_RATE_BPM]?.let {
             binding.heartRateText.text = it.last().value.asDouble().roundToInt().toString()
         }
-<<<<<<< HEAD
-        data[DataType.TOTAL_CALORIES]?.let {
-            binding.caloriesText.text = formatCalories(it.last().value.asDouble())
-        }
-        data[DataType.DISTANCE]?.let {
-            binding.distanceText.text = formatDistanceKm(it.last().value.asDouble())
-=======
     }
 
     private fun updateAggregateMetrics(data: Map<DataType, AggregateDataPoint>) {
@@ -273,7 +248,6 @@
         }
         (data[DataType.TOTAL_CALORIES] as? CumulativeDataPoint)?.let {
             binding.caloriesText.text = formatCalories(it.total.asDouble())
->>>>>>> 062e95e5
         }
     }
 
